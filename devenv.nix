{ config, pkgs, lib, ... }: {
  packages = [
    pkgs.flyctl
<<<<<<< HEAD
    pkgs.cloudflared
=======
    pkgs.openapi-generator-cli
>>>>>>> 964da1ff
  ];

  env.LD_LIBRARY_PATH = "";

  languages.python = {
    enable = true;
    venv.enable = true;
    venv.requirements = ./requirements.txt;
  };

  languages.javascript = {
    enable = true;
    npm.install.enable = true;
  };

  languages.elm.enable = true;

  services.opensearch.enable = true;
  services.postgres.enable = !config.container.isBuilding;
  services.caddy.enable = true;
  services.caddy.virtualHosts.":8888" = {
    extraConfig = ''
      root * ${config.devenv.root}/frontend/dist

      handle_path /api/* {
        reverse_proxy localhost:8000
      }

      ${ if config.container.isBuilding then ''
        file_server
      '' else ''
        reverse_proxy localhost:5200
      ''}
    '';
  };

  enterShell = ''
    export PATH="${config.devenv.root}/node_modules/.bin:$PATH"
  '' + lib.optionalString config.container.isBuilding ''
    cd ${config.devenv.root}frontend && elm-land build
  '';

  # Generate the Elm API client
  #
  # The backend must already be running on localhost:8000
  #
  # We replace the genererated cross-origin requests with requests to the same host.
  # An alternative would be to specify the server URL when created the FastAPI app.
  # You can also set the `--server-variables` option to fill in template variables in the server URL.
  scripts.generate-elm-api.exec = ''
    openapi_url="http://localhost:8000/openapi.json"

    openapi-generator-cli generate \
      --input-spec $openapi_url \
      --generator-name elm \
      --output ${config.devenv.root}/frontend/generated-api

    root_path=$(curl $openapi_url | jq '.servers[0].url')

    sed -i "s#Url.Builder.crossOrigin req.basePath req.pathParams#Url.Builder.absolute ($root_path :: req.pathParams)#g" \
      ${config.devenv.root}/frontend/generated-api/src/Api.elm
  '';

  processes = {
    backend.exec = "cd ${config.devenv.root} && uvicorn main:app --reload";
  } // lib.optionalAttrs (!config.container.isBuilding) {
    frontend.exec = "cd ${config.devenv.root}/frontend && elm-land server";
  };

  containers.processes.name = "flakestry-staging";
  containers.processes.version = "staging";
  containers.processes.registry = "docker://registry.fly.io/";
  containers.processes.defaultCopyArgs = [
    "--dest-creds"
    "x:\"$(${pkgs.flyctl}/bin/flyctl auth token)\""
  ];

  pre-commit.hooks = {
    shellcheck.enable = true;
    #shellcheck.args = [ "--exclude=SC1090" ];
    nixpkgs-fmt.enable = true;
    ruff.enable = true;
    elm-format.enable = true;
  };
}<|MERGE_RESOLUTION|>--- conflicted
+++ resolved
@@ -1,11 +1,8 @@
 { config, pkgs, lib, ... }: {
   packages = [
     pkgs.flyctl
-<<<<<<< HEAD
     pkgs.cloudflared
-=======
     pkgs.openapi-generator-cli
->>>>>>> 964da1ff
   ];
 
   env.LD_LIBRARY_PATH = "";
