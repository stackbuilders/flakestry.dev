module Pages.Publish exposing (page)

import Components.File as File
import Flakestry.Layout
import Html exposing (..)
import Html.Attributes exposing (..)
import View exposing (View)


page : View msg
page =
    { title = "flakestry - Publish"
    , body =
        [ Flakestry.Layout.viewNav
        , main_ []
            [ div
                [ class "container px-4 max-w-5xl" ]
                [ h1
                    [ class "py-24 text-4xl font-semibold md:text-center"
                    ]
                    [ text "Publish your Flake for each tag" ]
                , File.defaultOptions
                    |> File.fileName ".github/workflows/publish.yaml"
                    |> File.contents publishFlakeMarkdown
                    |> File.setCopyableContents (Just publishFlakeYaml)
                    |> File.view
                ]
            ]
        , Flakestry.Layout.viewFooter
        ]
    }


publishFlakeMarkdown : String
publishFlakeMarkdown =
    "```yaml\n" ++ publishFlakeYaml ++ "\n```"


publishFlakeYaml : String
publishFlakeYaml =
    """name: "Publish a flake to flakestry"
on:
    push:
        tags:
        - "v?[0-9]+.[0-9]+.[0-9]+"
        - "v?[0-9]+.[0-9]+"
    workflow_dispatch:
        inputs:
            tag:
                description: "The existing tag to publish"
                type: "string"
                required: true
jobs:
    publish-flake:
        runs-on: ubuntu-latest
        permissions:
            id-token: "write"
            contents: "read"
        steps:
<<<<<<< HEAD
            - uses: flakestry/flakestry-publish@main
              with:
                version: "${{ inputs.tag || github.ref_name }}"
```
    """
=======
        - uses: flakestry/flakestry-publish@main
            with:
                version: "${{ inputs.tag }}"
"""
>>>>>>> 964da1ff
<|MERGE_RESOLUTION|>--- conflicted
+++ resolved
@@ -57,15 +57,7 @@
             id-token: "write"
             contents: "read"
         steps:
-<<<<<<< HEAD
             - uses: flakestry/flakestry-publish@main
               with:
                 version: "${{ inputs.tag || github.ref_name }}"
-```
-    """
-=======
-        - uses: flakestry/flakestry-publish@main
-            with:
-                version: "${{ inputs.tag }}"
-"""
->>>>>>> 964da1ff
+    """